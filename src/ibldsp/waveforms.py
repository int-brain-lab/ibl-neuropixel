"""
This module is to compute features on spike waveforms.
Throughout the code, the convention is to have 2D waveforms in the (time, traces)
For efficiency, several wavforms are fed in a memory contiguous manner: (iwaveform, time, traces)
"""
import numpy as np
import pandas as pd
import matplotlib.pyplot as plt
import scipy
from ibldsp.utils import parabolic_max
from ibldsp.fourier import fshift


def _validate_arr_in(arr_in):
    # expand array if 2d
    if arr_in.ndim == 2:
        arr_in = arr_in[np.newaxis, :, :]

    # Init remove nan vals in entry array
    arr_in[np.isnan(arr_in)] = 0
    return arr_in


def get_array_peak(arr_in, df):
    """
    Create matrix of just NxT (spikes x time) of the peak waveforms channel (=1 channel)

    :param arr_in: NxTxC waveform matrix (spikes x time x channel) ; expands to 1xTxC if TxC as input
    :param df: dataframe of waveform features
    :return: NxT waveform matrix : spikes x time, only the peak channel
    """
    arr_in = _validate_arr_in(arr_in)
    arr_peak = arr_in[np.arange(arr_in.shape[0]), :, df["peak_trace_idx"].to_numpy()]
    return arr_peak


def invert_peak_waveform(arr_peak, df):
    # Get the sign of the peak
    indx_pos = np.where(df["peak_val"].to_numpy() > 0)[0]
    # Flip positive wavs so all are negative
    if len(indx_pos) > 0:
        arr_peak[indx_pos, :] = -1 * arr_peak[indx_pos, :]

    df["invert_sign_peak"] = (
        np.sign(df["peak_val"]) * -1
    )  # Inverted signe peak to multiply point values by
    return arr_peak, df


def arr_pre_post(arr_peak, indx_peak):
    """
    :param arr_peak: NxT waveform matrix : spikes x time, only the peak channel
    :param indx_peak: Nx1 matrix : indices of the peak for each channel
    :return:
    """
    # Create zero mask with 1 at peak, cumsum
    arr_mask = np.zeros(arr_peak.shape)
    arr_mask[np.arange(0, arr_mask.shape[0], 1), indx_peak] = 1
    arr_mask = np.cumsum(arr_mask, axis=1)
    # arr_mask[np.arange(0, arr_mask.shape[0], 1), indx_peak] = 2  # to keep peak in both cases
    # Commented code above not needed: We want to keep peak = nan when keeping pre-values

    # Pad with Nans (as cannot slice since each waveform will have different length from peak)
    indx_prepeak = np.where(arr_mask == 0)
    indx_postpeak = np.where(arr_mask == 1)
    del arr_mask

    arr_pre = arr_peak.copy()
    arr_pre = arr_pre.astype("float")
    arr_pre[
        indx_postpeak
    ] = np.nan  # Array with values pre-, nans post- peak (from peak to end)

    arr_post = arr_peak.copy()
    arr_post = arr_post.astype("float")
    arr_post[
        indx_prepeak
    ] = np.nan  # Array with values post-, nans pre- peak (from start to peak-1)
    return arr_pre, arr_post


def pick_maxima(arr_in):
    """
    From one or several single or multi-trace waveforms, extract the absolute maxima for all traces
    :param: arr_in: array of waveforms; 3D dimension have to be (wav, time, trace)
    :return: indices of time peaks, values of maxima, each of shape (nwav, ntraces)
    """
    arr_in = _validate_arr_in(arr_in)
    max_vals = np.max(np.abs(arr_in[:, :]), axis=1)
    indx_maxs = np.argmax(np.abs(arr_in[:, :]), axis=1)
    return indx_maxs, max_vals


def pick_maximum(arr_in):
    """
    From one or several single or multi-trace waveforms, extract the maximum for each wavelet.
    :param: arr_in: array of waveforms; 3D dimension have to be (wav, time, trace)
    :return: sample index of maximum, trace index of maximum, values of maximum, length of N wav
    """
    arr_in = _validate_arr_in(arr_in)
    indx_maxs, max_vals = pick_maxima(arr_in)
    indx_trace = np.argmax(max_vals, axis=1)
    # Select maximum of absolute value as peak
    indx_peak = indx_maxs[np.arange(0, indx_maxs.shape[0], 1), indx_trace]
    # Select minimum as peak (disregarded on 02-06-2023)
    # indx_peak = np.argmin(arr_in[np.arange(arr_in.shape[0]), :, indx_trace], axis=1)
    val_peak = arr_in[np.arange(0, arr_in.shape[0], 1), indx_peak, indx_trace]

    return indx_trace, indx_peak, val_peak


def find_peak(arr_in):
    """
    From one or several single or multi-trace waveforms, extract the times and associated
     values of the peak, through and tip of the peak channel
    :param: arr_in: array of waveforms; 3D dimension have to be (wav, time, trace)
    :return: indices of traces and peaks, length of N wav
    """
    arr_in = _validate_arr_in(arr_in)

    # 1. Find max peak (absolute deviation in STD units)
    indx_trace, indx_peak, val_peak = pick_maximum(arr_in)

    # Create dict / pd df
    df = pd.DataFrame()
    df["peak_trace_idx"] = indx_trace
    df["peak_time_idx"] = indx_peak
    df["peak_val"] = val_peak
    return df


def find_trough(arr_peak, df):
    # Find tip (at peak waveform)

    # Create masks pre/post
    arr_pre, arr_post = arr_pre_post(arr_peak, df["peak_time_idx"].to_numpy())

    # Find trough
    # indx_trough = np.nanargmin(arr_post * np.sign(val_peak)[:, np.newaxis], axis=1)
    indx_trough = np.nanargmax(arr_post, axis=1)
    val_trough = (
        arr_peak[np.arange(0, arr_peak.shape[0], 1), indx_trough]
        * df["invert_sign_peak"].to_numpy()
    )

    # Put values into df
    df["trough_time_idx"] = indx_trough
    df["trough_val"] = val_trough

    return df


def find_tip(arr_peak, df):
    # Find tip (at peak waveform)

    # Create masks pre/post
    arr_pre, arr_post = arr_pre_post(arr_peak, df["peak_time_idx"].to_numpy())

    # Find tip
    """
    # 02-06-2023 ; Decided not to use the inflection point but rather maximum
    # Leaving code for now commented as legacy example

    # Inflection point
    y_dif1 = np.diff(arr_pre, axis=1)
    indx_posit = np.where(y_dif1 > 0)
    del arr_pre
    arr_cs = np.zeros(y_dif1.shape)
    arr_cs[indx_posit] = 1
    indx_tip = np.argmax(np.cumsum(arr_cs, axis=1), axis=1) + 1
    val_tip = arr_peak[np.arange(0, arr_peak.shape[0], 1), indx_tip] * df['invert_sign_peak'].to_numpy()
    del arr_cs
    """
    # Maximum
    indx_tip = np.nanargmax(arr_pre, axis=1)
    val_tip = (
        arr_peak[np.arange(0, arr_peak.shape[0], 1), indx_tip]
        * df["invert_sign_peak"].to_numpy()
    )

    # Put values into df
    df["tip_time_idx"] = indx_tip
    df["tip_val"] = val_tip

    return df


def find_tip_trough(arr_peak, arr_peak_real, df):
    """
    :param arr_in: inverted
    :param df:
    :return:
    """
    # 2. Find trough and tip (at peak waveform)

    # Find trough
    df = find_trough(arr_peak, df)
    df = peak_to_trough_ratio(df)
    # If ratio of peak/trough is near 1, and peak is positive :
    # Assign trough as peak on same waveform channel
    # Call the function again to compute trough etc. with new peak assigned

    # Find df rows to be changed
    df_index = df.index[(df["peak_val"] > 0) & (df["peak_to_trough_ratio"] <= 1.5)]
    df_rows = df.iloc[df_index]
    if len(df_index) > 0:
        # New peak - Swap peak for trough values
        df_rows = df_rows.drop(["peak_val", "peak_time_idx"], axis=1)
        df_rows["peak_val"] = df_rows["trough_val"]
        df_rows["peak_time_idx"] = df_rows["trough_time_idx"]

        # df_trials.loc[iss, f] = predicted[f].values

        # Drop trough columns
        df_rows = df_rows.drop(["trough_time_idx", "trough_val"], axis=1)
        # Create mini arr_peak for those rows uniquely (take the real waveforms value in, not inverted ones)
        arr_peak_rows = arr_peak_real[df_index, :]
        # Place into "inverted" array peak for return
        arr_peak[df_index, :] = arr_peak_rows
        # Get new sign for the peak
        arr_peak_rows, df_rows = invert_peak_waveform(arr_peak_rows, df_rows)
        # New trough
        df_rows = find_trough(arr_peak_rows, df_rows)
        # New peak-trough ratio
        df_rows = peak_to_trough_ratio(df_rows)
        # Assign back into the dataframe
        df.loc[df_index] = df_rows
    # Find tip
    df = find_tip(arr_peak, df)

    return df, arr_peak


def plot_wiggle(wav, fs=1, ax=None, scalar=0.3, clip=1.5, **axkwargs):
    """
    Displays a multi-trace waveform in a wiggle traces with negative
    amplitudes filled
    :param wav: (nchannels, nsamples)
    :param axkwargs: keyword arguments to feed to ax.set()
    :return:
    """
    if ax is None:
        fig, ax = plt.subplots()
    nc, ns = wav.shape
    vals = np.c_[wav, wav[:, :1] * np.nan].ravel()  # flat view of the 2d array.
    vect = np.arange(vals.size).astype(
        np.float32
    )  # flat index array, for correctly locating zero crossings in the flat view
    crossing = np.where(np.diff(np.signbit(vals)))[0]  # index before zero crossing
    # use linear interpolation to find the zero crossing, i.e. y = mx + c.
    x1 = vals[crossing]
    x2 = vals[crossing + 1]
    y1 = vect[crossing]
    y2 = vect[crossing + 1]
    m = (y2 - y1) / (x2 - x1)
    c = y1 - m * x1
    # tack these values onto the end of the existing data
    x = np.hstack([vals, np.zeros_like(c)]) * scalar
    x = np.maximum(np.minimum(x, clip), -clip)
    y = np.hstack([vect, c])
    # resort the data
    order = np.argsort(y)
    # shift from amplitudes to plotting coordinates
    x_shift, y = y[order].__divmod__(ns + 1)
<<<<<<< HEAD
    ax.plot(y / fs, x[order] + x_shift + 1, 'k', linewidth=.5)
    x[x > 0] = np.nan
    x = x[order] + x_shift + 1
    ax.fill(y / fs, x, 'k', aa=True)
    ax.set(xlim=[0, ns / fs], ylim=[0, nc], xlabel='sample', ylabel='trace')
=======
    ax.plot(y, x[order] + x_shift + 1, "k", linewidth=0.5)
    x[x > 0] = np.nan
    x = x[order] + x_shift + 1
    ax.fill(y, x, "k", aa=True)
    ax.set(xlim=[0, ns], ylim=[0, nc], xlabel="sample", ylabel="trace")
>>>>>>> c40c6138
    plt.tight_layout()
    return ax


def plot_peaktiptrough(df, arr, ax, nth_wav=0, plot_grey=True, fs=30000):
    # Time axix
    nech, ntr = arr[nth_wav].shape
    tscale = np.array([0, nech - 1]) / fs * 1e3

    if ax is None:
        fig, ax = plt.subplots()
    if plot_grey:
        ax.plot(tscale, arr[nth_wav], c="gray", alpha=0.5)
    # Peak channel
    ax.plot(
        tscale,
        arr[nth_wav][:, int(df.iloc[nth_wav].peak_trace_idx)],
        marker=".",
        c="blue",
    )
    # Peak point
    ax.plot(tscale[df.iloc[nth_wav].peak_time_idx], df.iloc[nth_wav].peak_val, "r*")
    # Trough point
    ax.plot(tscale[df.iloc[nth_wav].trough_time_idx], df.iloc[nth_wav].trough_val, "g*")
    # Tip point
    ax.plot(tscale[df.iloc[nth_wav].tip_time_idx], df.iloc[nth_wav].tip_val, "k*")
    # Half peak points
    ax.plot(
        tscale[df.iloc[nth_wav].half_peak_post_time_idx],
        df.iloc[nth_wav].half_peak_post_val,
        "c*",
    )
    ax.plot(
        tscale[df.iloc[nth_wav].half_peak_pre_time_idx],
        df.iloc[nth_wav].half_peak_pre_val,
        "c*",
    )
    # Line for half peak boundary
    # ax.plot((0, arr.shape[1]), np.array((1, 1)) * df.iloc[nth_wav].peak_val / 2, '-k')
    ax.plot(
        (tscale[0], tscale[-1]), np.array((1, 1)) * df.iloc[nth_wav].peak_val / 2, "-k"
    )
    # Recovery point
    ax.plot(
        tscale[df.iloc[nth_wav].recovery_time_idx], df.iloc[nth_wav].recovery_val, "y*"
    )
    # Axis labels
    ax.set_ylabel("(Volt)")
    ax.set_xlabel("Time (ms)")


def half_peak_point(arr_peak, df):
    """
    Compute the two intersection points at halp-maximum peak
    :param: arr_peak: NxT waveform matrix : spikes x time, only the peak channel (inverted for positive wavs)
    :return: df with columns containing indices of intersection points and values, length of N wav
    """
    # TODO Review: is df.to_numpy() necessary ?
    # Compute half max value, repmat and substract it
    half_max = (df["peak_val"].to_numpy() / 2) * df["invert_sign_peak"].to_numpy()
    half_max_rep = np.tile(half_max, (arr_peak.shape[1], 1)).transpose()
    # Note on the above: using np.tile because np.repeat does not work with axis=1
    # todo rewrite with np.repeat and np.newaxis
    arr_sub = arr_peak - half_max_rep
    # Create masks pre/post
    arr_pre, arr_post = arr_pre_post(arr_sub, df["peak_time_idx"].to_numpy())
    # POST: Find first time it crosses 0 (from negative -> positive values)
    indx_post = np.argmax(arr_post > 0, axis=1)
    val_post = (
        arr_peak[np.arange(0, arr_peak.shape[0], 1), indx_post]
        * df["invert_sign_peak"].to_numpy()
    )
    # PRE:
    # Invert matrix (flip L-R) to find first point crossing threshold before peak
    arr_pre_flip = np.fliplr(arr_pre)
    # Find first time it crosses 0 (from negative -> positive values)
    indx_pre_flip = np.argmax(arr_pre_flip > 0, axis=1)
    # Fill a matrix of 0 with 1 at index, flip, then find index
    arr_zeros = np.zeros(arr_pre_flip.shape)
    arr_zeros[np.arange(0, arr_pre_flip.shape[0], 1), indx_pre_flip] = 1
    arr_pre_ones = np.fliplr(arr_zeros)
    # Find index where there are 1
    indx_pre = np.argmax(arr_pre_ones > 0, axis=1)
    val_pre = (
        arr_peak[np.arange(0, arr_peak.shape[0], 1), indx_pre]
        * df["invert_sign_peak"].to_numpy()
    )

    # Add columns to DF and return
    df["half_peak_post_time_idx"] = indx_post
    df["half_peak_pre_time_idx"] = indx_pre
    df["half_peak_post_val"] = val_post
    df["half_peak_pre_val"] = val_pre

    return df


def half_peak_duration(df, fs=30000):
    """
    Compute the half peak duration (in second)
    :param df: dataframe of waveforms features, with the half peak intersection points computed
    :param fs:  sampling rate (Hz)
    :return: dataframe wirth added column
    """
    df["half_peak_duration"] = (
        df["half_peak_post_time_idx"] - df["half_peak_pre_time_idx"]
    ) / fs
    return df


def peak_to_trough_duration(df, fs=30000):
    """
    Compute the duration (second) of the peak-to-trough
    :param df: dataframe of waveforms features
    :param fs: sampling rate (Hz)
    :return: df
    """
    # Duration
    df["peak_to_trough_duration"] = (df["trough_time_idx"] - df["peak_time_idx"]) / fs
    return df


def peak_to_trough_ratio(df):
    """
    Compute the ratio of the peak-to-trough
    :param df: dataframe of waveforms features
    :param fs: sampling rate (Hz)
    :return:
    """
    # Ratio
    df["peak_to_trough_ratio"] = np.abs(
        df["peak_val"] / df["trough_val"]
    )  # Division by 0 returns NaN
    # Ratio log-scale
    df["peak_to_trough_ratio_log"] = np.log(df["peak_to_trough_ratio"])
    return df


def polarisation_slopes(df, fs=30000):
    """
    Computes the depolarisation and repolarisation slopes as the difference between tip-peak
    and peak-trough respectively.
    :param df: dataframe of waveforms features
    :param fs: sampling frequency (Hz)
    :return: dataframe with added columns
    """
    # Depolarisation: slope before the peak (between tip and peak)
    depolarise_duration = (df["peak_time_idx"] - df["tip_time_idx"]) / fs
    depolarise_volt = df["peak_val"] - df["tip_val"]
    df["depolarisation_slope"] = depolarise_volt / depolarise_duration
    # Repolarisation: slope after the peak (between peak and trough)
    repolarise_duration = (df["trough_time_idx"] - df["peak_time_idx"]) / fs
    repolarise_volt = df["trough_val"] - df["peak_val"]
    df["repolarisation_slope"] = repolarise_volt / repolarise_duration
    return df


def recovery_point(arr_peak, df, idx_from_trough=5):
    """
    Compute the single recovery secondary point (selected by a fixed increment
    from the trough). If the fixed increment from the trough is outside the matrix boundary, the
    last value of the waveform is used.
    :param arr_peak: NxT waveform matrix : spikes x time, only the peak channel
    :param df: dataframe of waveforms features
    :param idx_from_trough: sample index to be taken into account for the second point ; index from the trough
    :return: dataframe with added columns
    """
    # Check range is not outside of matrix boundary)
    if idx_from_trough >= (arr_peak.shape[1]):
        raise ValueError("Index out of bound: Index larger than waveform array shape")

    # Check df['peak_time_idx'] + pt_idx is not out of bound
    idx_all = df["trough_time_idx"].to_numpy() + idx_from_trough
    # Find waveform(s) for which the second point is outside matrix boundary range
    idx_over = np.where(idx_all > arr_peak.shape[1])[0]
    if len(idx_over) > 0:
        # Todo should this raise a warning ?
        idx_all[idx_over] = arr_peak.shape[1] - 1  # Take the last value of the waveform

    df["recovery_time_idx"] = idx_all
    df["recovery_val"] = (
        arr_peak[np.arange(0, arr_peak.shape[0], 1), idx_all]
        * df["invert_sign_peak"].to_numpy()
    )
    return df


def recovery_slope(df, fs=30000):
    """
    Compute the recovery slope, from the trough to the single secondary point.
    :param df: dataframe of waveforms features
    :param fs: sampling frequency (Hz)
    :return: dataframe with added columns
    """
    # Note: this could be lumped in with the polarisation_slopes
    # Time, volt and slope values
    recovery_duration = (
        df["recovery_time_idx"] - df["trough_time_idx"]
    ) / fs  # Diff between second point and peak
    recovery_volt = df["recovery_val"] - df["trough_val"]
    df["recovery_slope"] = recovery_volt / recovery_duration
    return df


def dist_chanel_from_peak(channel_geometry, peak_trace_idx):
    """
    Compute distance for each channel from the peak channel, for each spike
    :param channel_geometry: Matrix N(spikes) * N(channels) * 3 (spatial coordinates x,y,z)
    # Note: computing this to provide it as input will be a pain
    :param peak_trace_idx: index of the highest amplitude channel in the multi-channel waveform
    :return: eu_dist : N(spikes) * N(channels): the euclidian distance between each channel and the peak channel,
    for each waveform
    """
    # Note: It deals with Nan in entry coordinate (fake padding channels); returns Nan as Eu dist
    # Get peak coordinates (x,y,z)
    peak_coord = channel_geometry[
        np.arange(0, channel_geometry.shape[0], 1), peak_trace_idx, :
    ]

    # repmat peak coordinates (x,y,z) [Nspikes x Ncoordinates] across channels
    peak_coord_rep = np.repeat(
        peak_coord[:, :, np.newaxis], channel_geometry.shape[1], axis=2
    )  # Todo -1
    peak_coord_rep = np.swapaxes(
        peak_coord_rep, 1, 2
    )  # N spikes x channel x coordinates

    # Difference
    diff_ch = peak_coord_rep - channel_geometry
    # Square
    square_ch = np.square(diff_ch)
    # Sum
    sum_ch = np.sum(square_ch, axis=2)
    # Sqrt
    eu_dist = np.sqrt(sum_ch)
    return eu_dist


def spatial_spread_weighted(eu_dist, weights):
    """
    Returns the spatial spread defined by the sum(w_i * dist_i) / sum(w_i).
    The weight is a given value per channel (e.g. the absolute peak voltage value)
    :param eu_dist: N(spikes) * N(channels): the euclidian distance between each channel and the peak channel,
    for each waveform
    :param weights: N(spikes) * N(channels): the weights per channel per spikes
    :return: spatial_spread : N(spikes) * 1 vector
    """
    # Note: possible to have nan entries in eu_dist
    spatial_spread = np.nansum(np.multiply(eu_dist, weights), axis=1) / np.sum(
        weights, axis=1
    )
    return spatial_spread


def reshape_wav_one_channel(arr):
    """
    Reshape matrix so instead of being like waveforms: (wav, time, trace) i.e. (npsikes x nsamples x nchannels)
    it is of size (npsikes * nchannels) x nsamples
    :param waveforms: 3D np.array containing multi-channel waveforms, 3D dimension have to be (wav, time, trace)
    :return:
    """
    # Swap axis so the matrix is now: wav x channel x time
    arr_ax = np.swapaxes(arr, 1, 2)
    # reshape using the first 2 dimension (multiplied) x time
    arr_resh = arr_ax.reshape(-1, arr_ax.shape[-1])
    # add a new axis for computation
    arr_out = arr_resh[:, :, np.newaxis]
    return arr_out


def weights_spk_ch(arr, weight_type="peak"):
    """
    Compute a value on all channels of a waveform matrix, and return as weights (to be used in spatial spread).
    :param arr: 3D np.array containing multi-channel waveforms, 3D dimension have to be (wav, time, trace)
    :param weight_type: value to be returned as weight (implemented: peak)
    :return: weights: N(spikes) * N(channels): the weights per channel per spikes
    """
    # Reshape
    arr_resh = reshape_wav_one_channel(arr)
    # Peak
    df = find_peak(arr_resh)
    if weight_type == "peak":
        weights_flat = df["peak_val"].to_numpy()
    else:
        raise ValueError("weight_type: unknown value attributed")
    # Reshape
    # Order in DF: #1-2-3 channel of spike #1, then #1-2-3 channel spike #2 etc
    weights = np.reshape(weights_flat, (arr.shape[0], arr.shape[2]))
    return weights


def compute_spatial_spread(arr, df, channel_geometry, weight_type="peak"):
    eu_dist = dist_chanel_from_peak(channel_geometry, df)
    weights = weights_spk_ch(arr, weight_type)
    df["spatial_spread"] = spatial_spread_weighted(eu_dist, weights)
    return df


def compute_spike_features(
    arr_in, fs=30000, recovery_duration_ms=0.16, return_peak_channel=False
):
    """
    This is the main function to compute spike features from a set of waveforms
    Current features:
    Index(['peak_trace_idx', 'peak_time_idx', 'peak_val', 'trough_time_idx',
       'trough_val', 'tip_time_idx', 'tip_val', 'half_peak_post_time_idx',
       'half_peak_pre_time_idx', 'half_peak_post_val', 'half_peak_pre_val',
       'half_peak_duration', 'recovery_time_idx', 'recovery_val',
       'depolarisation_slope', 'repolarisation_slope', 'recovery_slope'],
    :param arr_in: 3D np.array containing multi-channel waveforms; 3D dimension have to be (wav, time, trace)
    :param fs: sampling frequency (Hz)
    :recovery_duration_ms: in ms, the duration from the trough to the recovery point
    :param return_peak_channel: if True, return the peak channel traces
    :return: dataframe of spikes with all features,
    Returns:
    """
    df = find_peak(arr_in)
    # Per waveform, keep only trace that contains the peak
    arr_peak_real = get_array_peak(arr_in, df)
    # Invert positive spikes
    arr_peak, df = invert_peak_waveform(
        arr_peak_real.copy(), df
    )  # Copy otherwise overwrite the variable in memory
    # Tip-trough (this also computes the peak_to_trough_ratio)
    df, arr_peak = find_tip_trough(arr_peak, arr_peak_real, df)
    # Peak to trough duration
    df = peak_to_trough_duration(df, fs=30000)
    # Half peak points
    df = half_peak_point(arr_peak, df)
    # Half peak duration
    df = half_peak_duration(df, fs=fs)
    # Recovery point
    df = recovery_point(
        arr_peak, df, idx_from_trough=int(round(recovery_duration_ms * fs / 1000))
    )
    # Slopes
    df = polarisation_slopes(df, fs=fs)
    df = recovery_slope(df, fs=fs)

    if return_peak_channel:
        return df, arr_peak_real
    else:
        return df


<<<<<<< HEAD
def wave_shift_corrmax(spike, spike2):
    '''
    Shift in time (sub-sample) the spike2 onto the spike
    (For residual subtraction, typically, the spike2 would be the template)
    :param spike: 1D array of float (e.g. on peak channel); same size as spike2
    :param spike2: 1D array of float
    :return: spike_resync: 1D array of float, shift_computed: in time sample (e.g. -4.03)
    '''
    # Numpy implementation of correlation centers it in the middle at np.floor(len_sample/2)
    assert spike.shape[0] == spike2.shape[0]
    sig_len = spike.shape[0]
    c = scipy.signal.correlate(spike, spike2, mode='same')
    ipeak, maxi = parabolic_max(c)
    shift_computed = (ipeak - np.floor(sig_len / 2)) * -1
    spike_resync = fshift(spike2, -shift_computed)
    return spike_resync, shift_computed

# -------------------------------------------------------------
# Functions to fit the phase slope, and find the relationship between phase slope and sample shift


def line_fit(x, a, b):  # function to fit a line and get the slope out
    return a * x + b


def get_apf_from2spikes(spike, spike2, fs):
    fscale = np.fft.rfftfreq(spike.size, 1 / fs)
    C = np.fft.rfft(spike) * np.conj(np.fft.rfft(spike2))

    # Take the phase for freq at high amplitude, and compute slope
    amp = np.abs(C)
    phase = np.unwrap(np.angle(C))
    return amp, phase, fscale


def get_phase_slope(amp, phase, fscale, q=90):
    # Take 90 percentile of distribution to find high amplitude freq
    thresh_amp = np.percentile(amp, q)
    indx_highamp = np.where(amp >= thresh_amp)[0]
    # Perform linear fit to get the slope
    popt, _ = scipy.optimize.curve_fit(line_fit, xdata=fscale[indx_highamp], ydata=phase[indx_highamp])
    a, b = popt
    return a, b


def fit_phaseshift(phase_slopes, sample_shifts):
    # Get parameters for the phase slope / sample shift curve
    popt, _ = scipy.optimize.curve_fit(line_fit, xdata=sample_shifts, ydata=phase_slopes)
    a, b = popt
    return a, b

=======
def extract_wfs_array(
    arr,
    df,
    channel_neighbors,
    trough_offset=42,
    spike_length_samples=121,
    add_nan_trace=False,
):
    """
    Extract waveforms at specified samples and peak channels
    as a stack.

    :param arr: Array of traces. (samples, channels). The last trace of the array should be a
        row of non-data NaNs. If this has not been added set the `add_nan_trace` flag.
    :param df: df containing "sample" and "peak_channel" columns.
    :param channel_neighbors: Channel neighbor matrix (384x384)
    :param trough_offset: Number of samples to include before peak.
    (defaults to 42)
    :param spike_length_samples: Total length of wf in samples.
    (defaults to 121)
    :param add_nan_trace: Whether to add a row of `NaN`s as the last trace.
        (If False, code assumes this has already been added)
    """
    # This is to do fast index assignment to assign missing channels (out of the probe) to NaN
    if add_nan_trace:
        newcol = np.empty((arr.shape[0], 1))
        newcol[:] = np.nan
        arr = np.hstack([arr, newcol])

    # check that the spike window is included in the recording:
    last_idx = df["sample"].iloc[-1]
    assert (
        last_idx + (spike_length_samples - trough_offset) < arr.shape[0]
    ), f"Spike index {last_idx} extends past end of recording ({arr.shape[0]} samples)."
>>>>>>> c40c6138

def get_phase_from_fit(sample_shifts, a, b):
    # phases = line_fit(np.abs(sample_shifts), a, b) * np.sign(sample_shifts)
    phases = line_fit(sample_shifts, a, b)
    return phases


<<<<<<< HEAD
def get_shift_from_fit(phases, a, b):
    # Invert the line function: x = (y-b)/a
    sample_shifts = (phases - b) / a
    return sample_shifts
=======
    # Get sample indices
    sind = df["sample"].to_numpy()[:, np.newaxis] + (
        np.arange(spike_length_samples) - trough_offset
    )
    nchan = cind.shape[1]
>>>>>>> c40c6138


<<<<<<< HEAD
def get_spike_slopeparams(spike, fs, num_estim=50):
    sample_shifts = np.linspace(-1, 1, num=num_estim)
    phase_slopes = np.empty(shape=sample_shifts.shape)

    for i_shift, sample_shift in enumerate(sample_shifts):
        spike2 = fshift(spike, sample_shift)
        # Get amplitude, phase, fscale
        amp, phase, fscale = get_apf_from2spikes(spike, spike2, fs)
        # Perform linear fit to get the slope
        a, b = get_phase_slope(amp, phase, fscale)
        phase_slopes[i_shift] = a

    a_pslope, b_pslope = fit_phaseshift(phase_slopes, sample_shifts)
    return a_pslope, b_pslope, sample_shifts, phase_slopes


def wave_shift_phase(spike, spike2, fs, a_pos=None, b_pos=None):
    '''
    Resynch spike2 onto spike using the phase spectrum's slope
    (this work perfectly in theory, but does not work well with raw daw sampled at 30kHz!)
    '''
    # Get template parameters if not passed in
    if a_pos is None or b_pos is None:
        a_pos, b_pos, _, _ = get_spike_slopeparams(spike, fs)
    # Get amplitude, phase, fscale
    amp, phase, fscale = get_apf_from2spikes(spike, spike2, fs)
    # Perform linear fit to get the slope
    a, b = get_phase_slope(amp, phase, fscale)
    phase_slope = a
    # Get sample shift
    sample_shift = get_shift_from_fit(phase_slope, a_pos, b_pos)

    # Resynch in time given phase slope
    spike_resync = fshift(spike2, -sample_shift)  # Use negative to re-synch
    return spike_resync, sample_shift

# End of functions
# -------------------------------------------------------------


def shift_waveform(wf_cluster):
    '''
    :param wf_cluster: # A matrix of spike waveforms per cluster (N spike, trace, time)
    :return: wf_out (same shape as waveform cluster): A matrix with the waveforms shifted in time
    '''
    # Take first the average as template to compute shift on
    wfs_avg = np.nanmedian(wf_cluster, axis=0)
    # Find the peak channel from template
    template = np.transpose(wfs_avg.copy())  # wfs_avg is 2D (trace, time) -> transpose: (time, trace)
    arr_temp = np.expand_dims(template, axis=0)  # 3D dimension have to be (wav, time, trace) -> add 1 dimension (ax=0)
    df_temp = find_peak(arr_temp)
    spike_template = arr_temp[:, :, df_temp['peak_trace_idx'][0]]  # Take template at peak trace
    spike_template = np.squeeze(spike_template)

    # Take the raw spikes at that channel
    # Create df for all spikes
    '''
    Note: took the party here to NOT recompute the peak channel of each waveform, but to reuse the one from the
    template — this is because the function to find the peak assumes the waveform has been denoised
    and uses the maximum amplitude value --> which here would lead to failures in the case of collision
    '''
    df = pd.DataFrame()
    df['peak_trace_idx'] = [df_temp['peak_trace_idx'][0]] * wf_cluster.shape[0]

    # Per waveform, keep only trace that contains the peak
    arr_in = np.swapaxes(wf_cluster, axis1=1, axis2=2)  # wfs size (wav, trace, time) -> swap (wav, time, trace)
    arr_peak_real = get_array_peak(arr_in, df)
=======
    try:
        from tqdm import trange

        fun = trange
    except ImportError:
        fun = range
    for i in fun(nwf):
        wfs[i, :, :] = arr[sind[i], :][:, cind[i]]
>>>>>>> c40c6138

    # Resynch 1 spike with 1 template (using only peak channel) ; Apply shift to all wav traces
    wf_out = np.zeros(wf_cluster.shape)
    shift_applied = np.zeros(wf_cluster.shape[0])
    for i_spike in range(0, wf_cluster.shape[0]):
        # Raw spike at peak channel
        spike_raw = arr_peak_real[i_spike, :]
        # Resynch
        spike_template_resynch, shift_computed = wave_shift_corrmax(spike_raw, spike_template)
        # Apply shift to all traces at once
        wfs_avg_resync = fshift(wf_cluster[i_spike, :, :], shift_computed)
        wf_out[i_spike, :, :] = wfs_avg_resync
        shift_applied[i_spike] = shift_computed

    return wf_out, shift_applied<|MERGE_RESOLUTION|>--- conflicted
+++ resolved
@@ -262,19 +262,11 @@
     order = np.argsort(y)
     # shift from amplitudes to plotting coordinates
     x_shift, y = y[order].__divmod__(ns + 1)
-<<<<<<< HEAD
     ax.plot(y / fs, x[order] + x_shift + 1, 'k', linewidth=.5)
     x[x > 0] = np.nan
     x = x[order] + x_shift + 1
     ax.fill(y / fs, x, 'k', aa=True)
     ax.set(xlim=[0, ns / fs], ylim=[0, nc], xlabel='sample', ylabel='trace')
-=======
-    ax.plot(y, x[order] + x_shift + 1, "k", linewidth=0.5)
-    x[x > 0] = np.nan
-    x = x[order] + x_shift + 1
-    ax.fill(y, x, "k", aa=True)
-    ax.set(xlim=[0, ns], ylim=[0, nc], xlabel="sample", ylabel="trace")
->>>>>>> c40c6138
     plt.tight_layout()
     return ax
 
@@ -620,7 +612,6 @@
         return df
 
 
-<<<<<<< HEAD
 def wave_shift_corrmax(spike, spike2):
     '''
     Shift in time (sub-sample) the spike2 onto the spike
@@ -672,42 +663,6 @@
     a, b = popt
     return a, b
 
-=======
-def extract_wfs_array(
-    arr,
-    df,
-    channel_neighbors,
-    trough_offset=42,
-    spike_length_samples=121,
-    add_nan_trace=False,
-):
-    """
-    Extract waveforms at specified samples and peak channels
-    as a stack.
-
-    :param arr: Array of traces. (samples, channels). The last trace of the array should be a
-        row of non-data NaNs. If this has not been added set the `add_nan_trace` flag.
-    :param df: df containing "sample" and "peak_channel" columns.
-    :param channel_neighbors: Channel neighbor matrix (384x384)
-    :param trough_offset: Number of samples to include before peak.
-    (defaults to 42)
-    :param spike_length_samples: Total length of wf in samples.
-    (defaults to 121)
-    :param add_nan_trace: Whether to add a row of `NaN`s as the last trace.
-        (If False, code assumes this has already been added)
-    """
-    # This is to do fast index assignment to assign missing channels (out of the probe) to NaN
-    if add_nan_trace:
-        newcol = np.empty((arr.shape[0], 1))
-        newcol[:] = np.nan
-        arr = np.hstack([arr, newcol])
-
-    # check that the spike window is included in the recording:
-    last_idx = df["sample"].iloc[-1]
-    assert (
-        last_idx + (spike_length_samples - trough_offset) < arr.shape[0]
-    ), f"Spike index {last_idx} extends past end of recording ({arr.shape[0]} samples)."
->>>>>>> c40c6138
 
 def get_phase_from_fit(sample_shifts, a, b):
     # phases = line_fit(np.abs(sample_shifts), a, b) * np.sign(sample_shifts)
@@ -715,21 +670,12 @@
     return phases
 
 
-<<<<<<< HEAD
 def get_shift_from_fit(phases, a, b):
     # Invert the line function: x = (y-b)/a
     sample_shifts = (phases - b) / a
     return sample_shifts
-=======
-    # Get sample indices
-    sind = df["sample"].to_numpy()[:, np.newaxis] + (
-        np.arange(spike_length_samples) - trough_offset
-    )
-    nchan = cind.shape[1]
->>>>>>> c40c6138
-
-
-<<<<<<< HEAD
+
+
 def get_spike_slopeparams(spike, fs, num_estim=50):
     sample_shifts = np.linspace(-1, 1, num=num_estim)
     phase_slopes = np.empty(shape=sample_shifts.shape)
@@ -797,16 +743,6 @@
     # Per waveform, keep only trace that contains the peak
     arr_in = np.swapaxes(wf_cluster, axis1=1, axis2=2)  # wfs size (wav, trace, time) -> swap (wav, time, trace)
     arr_peak_real = get_array_peak(arr_in, df)
-=======
-    try:
-        from tqdm import trange
-
-        fun = trange
-    except ImportError:
-        fun = range
-    for i in fun(nwf):
-        wfs[i, :, :] = arr[sind[i], :][:, cind[i]]
->>>>>>> c40c6138
 
     # Resynch 1 spike with 1 template (using only peak channel) ; Apply shift to all wav traces
     wf_out = np.zeros(wf_cluster.shape)
