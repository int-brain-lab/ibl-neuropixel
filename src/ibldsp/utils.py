--- conflicted
+++ resolved
@@ -214,15 +214,10 @@
     return np.sqrt(np.mean(x**2, axis=axis))
 
 
-<<<<<<< HEAD
-def make_channel_index(geom, radius=200., pad_val=384):
-    neighbors = scipy.spatial.distance.squareform(scipy.spatial.distance.pdist(geom)) <= radius
-=======
 def make_channel_index(geom, radius=200.0, pad_val=384):
     neighbors = (
         scipy.spatial.distance.squareform(scipy.spatial.distance.pdist(geom)) < radius
     )
->>>>>>> c40c6138
     n_nbors = np.max(np.sum(neighbors, 0))
 
     nc = geom.shape[0]
