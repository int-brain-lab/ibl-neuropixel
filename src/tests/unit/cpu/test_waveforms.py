--- conflicted
+++ resolved
@@ -7,11 +7,9 @@
 import ibldsp.waveforms as waveforms
 from neurowaveforms.model import generate_waveform
 from neuropixel import trace_header
-<<<<<<< HEAD
 
 import unittest
-=======
->>>>>>> 38a6a835
+
 
 
 def make_array_peak_through_tip():
@@ -175,11 +173,7 @@
     assert wav.shape == (121, 40)
 
 
-<<<<<<< HEAD
 class TestWaveformExtractor(unittest.TestCase):
-=======
-def test_extract_waveforms():
->>>>>>> 38a6a835
     # create sample array with 10 point wfs at different
     # channel locations
     trough_offset = 42
@@ -201,7 +195,6 @@
     channel_neighbors = utils.make_channel_index(geom, radius=200.)
     # radius = 200um, 38 chans
     num_channels = 38
-<<<<<<< HEAD
 
     def test_extract_waveforms(self):
         wfs, _, _ = waveforms.extract_wfs_array(self.arr, self.df, self.channel_neighbors)
@@ -242,29 +235,4 @@
         arr = self.arr.copy()[:, :-1]
         wfs = waveforms.extract_wfs_array(self.arr, self.df, self.channel_neighbors)
         wfs_nan = waveforms.extract_wfs_array(arr, self.df, self.channel_neighbors, add_nan_trace=True)
-        np.testing.assert_equal(wfs, wfs_nan)
-=======
-    wfs = waveforms.extract_wfs_array(arr, df, channel_neighbors)
-
-    # first wf is a special case: it's at the top of the probe so the center
-    # index is the actual channel index, and the rest of the wf has been padded
-    # with NaNs
-    assert wfs[0, channels[0], trough_offset] == 1.
-    assert np.all(np.isnan(wfs[0, num_channels // 2 + channels[0] + 1:, :]))
-
-    for i in range(1, 8):
-        # center channel depends on odd/even of channel
-        if channels[i] % 2 == 0:
-            centered_channel_idx = 18
-        else:
-            centered_channel_idx = 19
-        assert wfs[i, centered_channel_idx, trough_offset] == float(i + 1)
-
-    # last wf is a special case analogous to the first wf, but at the bottom
-    # of the probe
-    if channels[-1] % 2 == 0:
-        centered_channel_idx = 18
-    else:
-        centered_channel_idx = 19
-    assert wfs[-1, centered_channel_idx, trough_offset] == 9.
->>>>>>> 38a6a835
+        np.testing.assert_equal(wfs, wfs_nan)