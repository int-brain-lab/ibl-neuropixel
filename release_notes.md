# Changelog

<<<<<<< HEAD
## [1.8.0] - 2025-06-12

### Added
- waveforms.get_waveforms_coordinates(): allows finding the indices of raw traces from waveform datasets

=======
## Unreleased
### changed
- ibldsp.voltage.destripe: `k_filter` argument: feeding None to the kfilter does not apply any spatial filter. It is also possible give a function to apply to the data.
- ibldsp.utils.make_channel_index: allow a dictionary as an input to compute neighbour distances 
- ibldsp.cadzow.trajectory: allows defining dtype of trajectory for time domain applications
>>>>>>> 217232bd

## [1.7.1] - 2025-05-22
### fixed
- remove the offset introduced to sync_timestamps that causes errors downstream due to in place assignment

## [1.7.0] - 2025-05-20

### changed
- spikeglx.decompress_to_scratch: supports a custom ch file with a different naming convention (for SDSC datasets)

### fixed
- neuropixel.NP2Converter: keeps the original NP2 AP band samples in int16 instead of doing a round-trip via float32
- ibldsp.voltage.destripe_lfp: accepts spurious arguments for back-compatibility

## [1.6.3] - 2025-01-15

### changed
- ibldsp.utils.sync_timestamps performance no longer impacted by timestamp offset


## [1.6.2] - 2025-01-06

### added
- scipy.signal.ricker has been removed and is now available at ibldsp.utils.ricker


## [1.6.1] - 2025-01-03

### fixed
- waveforms extractor returns a list of files for registration

### changed
- moved the repo contribution guide to automatic ruff formatting


## [1.6.0] - 2024-12-06

### added
- single derivative option for CSD for RIGOR metrics
- radon forward and inverse transforms
- support headerless binary files (open ephys)
-
### fixed
- cadzow iterations
- numpy 2.0 support
- destripe with channels=False

## [1.5.0] - 2024-10-24
- Automatic sorting per shank / row / col
- Minimum Python version is 3.10

## [1.4.0] - 2024-10-05
- Waveform extraction:
  - Optimization of the waveform extractor, outputs flattened waveforms
  - Refactoring ot the waveform loader with back compability
- Bad channel detector:
  - The bad channel detector has a plot option to visualize the bad channels and thresholds
  - The default low-cut filters are set to 300Hz for AP band and 2 Hz for LF band

## 1.3.2 2024-09-18

- Hotfix for WaveformsLoader label ids

## [1.3.1] 2024-09-05

- Hotfix for running tests with PyPI install

## [1.3.0] 2024-09-05

- Add support for NPultra high-density probes
- NumPy and SciPy version floors

## 1.2.1 2024-08-20
- bugfix waveform extraction: fix logic when channel labels is not None

## 1.2.0 2024-08-01
- Adds `ibldsp.waveform_extraction.WaveformsLoader`, an interface for waveforms extracted by `extract_wfs_cbin`.

## 1.1.3 2024-07-11
- Add features and tests for `extract_wfs_cbin`, including various preprocessing options.

## 1.1.2 2024-07-03
-  bugfix waveform extraction: reverting refactoring of the function to maintain compatibility with current ibllib

## 1.1.1 2024-06-07
-  Add support for NP2.0 prototype probe with probetype 1030

## 1.0.1 2024-05-29: support for waveform extraction on non-standard electrode layouts
  - bugfix waveform extraction: the probe channel layout is inferred from the spikeglx metadata by default
  - bugfix waveform extraction: the channel neighnourhood fill value is the last channel index + 1 by default instead of 384
## 1.0.0 2024-04-22
- Functionalities to check and mitigate saturation in neuropixel recordings
  - `spikeglx.Reader` has a `range_volts` method to get the saturating voltage value for a given type of probe
  - `ibldsp.voltage.saturation()` is a function that returns a boolean array indicating which samples are saturated, and a mute function
  - `ibldsp.voltage.decompress_destripe_cbin` saves a `_iblqc_ephysSaturation.samples.npy` and applies the mute function post-destriping

## 0.10.3 2024-04-18
-  Patch fixing memory leaks for `waveform_extraction` module.
## 0.10.2 2024-04-10
-  Add `waveform_extraction` module to `ibldsp`. This includes the `extract_wfs_array` and `extract_wfs_cbin` methods.
-  Add code for performing subsample shifts of waveforms.
## 0.10.1 2024-03-19
-  ensure compatibility with spikeglx 202309 metadata coordinates
## 0.10.0 2024-03-14
-  add support for online spikeglx reader

## 0.9.2 2024-02-08
-   `neurodsp` is now `ibldsp`. Drop-in replacement of the package name is all that is required to update. The `neurodsp` name will disappear on 01-Sep-2024; until then both names will work.
## 0.9.0 2024-01-17
-   `neurodsp.utils.sync_timestamps`: uses FFT based correlation to speed up large arrays alignments
-   `waveforms`: new wiggle plot for multi-trace waveforms

## 0.8.1 2023-09-21
- revert to reading channel info from private methods in shank splitting NP2.4 code to get the original channel layout from shank metadata file
## 0.8.0 2023-09-01
- add compatibility with spikeglx metadata version 2023-04 to get probe geometry

## 0.7.0 2023-06-29
- Add function `spike_venn3` in new module `neurodsp.spiketrains`
- Update `iblutil` dependency to 1.7.0 to use `iblutil.numerical.bincount2D`

## 0.6.2 2023-06-19
- add option to specify meta-data file for spikeglx.Reader

## 0.6.1 2023-06-06
- Fix bug in ADC cycles sampling for Neuropixel 1.0 probes
-
## 0.6.0 2023-05-15
- Add waveforms utilities for spike features computations

## 0.5.3 2023-04-24
- Fix for cases where channel map keys are not present

## 0.5.2 2023-04-19
- Geometry now supports both snsShankMap and snsGeomMap fields
- Option to compute LFP without splitting shanks

## 0.5.1 2023-03-07
- Enforce iblutil dependency

## 0.5.0 2023-03-06
- KCSD option for LFP current source density
- Cadzow for NP1: expose spatial parameters for LFP

## 0.4.1 2022-11-29
- CAT GT command in meta file

## 0.4.0 2022-10-28
- current source density simple double diff with denoising from raw LFP
-
## 0.3.2 2022-10-27
- spikeglx geometry chops the ADC sample shift to the number of channels to accomodate legacy 3A probes with 276 channels
- agc: gain refers to the inverse of applied gains for agc - done to handle dead channels in destriping
-
## 0.3.1
- neurodsp.utils.rises / falls: detects rising and falling edges of oversampled analog signals
- neuropixel: add functions to reconstruct original files from split NP2.4 files

## minor changes
- support for returning number of shanks from metadata

## 0.2.2
- BUGFIX change getattr of `neuropixel` to allow for stared imports

## 0.2.1
- BUGFIX constant SYNC_PIN_OUT re-introduced in `ibl-neuropixel`

## 0.2.0
- destripe_decompress_cbin: add a parameter to output QC in a different location to accomodate pykilosort scratch dir
- support for NP2.4 and NP2.1 geometries on spikeGlx

## minor changes
-   deprecated SITES_COORDINATES that would default on Neuropixel 1.0 early generations (3A probes with 374 channels)
-   spikeglx compress: pass dtype to mtscomp
-<|MERGE_RESOLUTION|>--- conflicted
+++ resolved
@@ -1,18 +1,14 @@
 # Changelog
 
-<<<<<<< HEAD
-## [1.8.0] - 2025-06-12
+## [1.8.0] - unreleased
 
-### Added
-- waveforms.get_waveforms_coordinates(): allows finding the indices of raw traces from waveform datasets
-
-=======
-## Unreleased
 ### changed
 - ibldsp.voltage.destripe: `k_filter` argument: feeding None to the kfilter does not apply any spatial filter. It is also possible give a function to apply to the data.
 - ibldsp.utils.make_channel_index: allow a dictionary as an input to compute neighbour distances 
 - ibldsp.cadzow.trajectory: allows defining dtype of trajectory for time domain applications
->>>>>>> 217232bd
+
+### Added
+- waveforms.get_waveforms_coordinates(): allows finding the indices of raw traces from waveform datasets
 
 ## [1.7.1] - 2025-05-22
 ### fixed
