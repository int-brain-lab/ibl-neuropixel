<<<<<<< HEAD
# 0.9.2
## 0.9.2 
=======
# 0.9.1
## 0.9.1 
>>>>>>> 15e3eb0c
-   `neurodsp` is now `ibldsp`. Drop-in replacement of the package name is all that is required to update. The `neurodsp` name will disappear on
01-Sep-2024; until then both names will work.

# 0.9.0
## 0.9.0 2024-01-17
-   `neurodsp.utils.sync_timestamps`: uses FFT based correlation to speed up large arrays alignments
-   `waveforms`: new wiggle plot for multi-trace waveforms

# 0.8.0
## 0.8.1 2023-09-21
- revert to reading channel info from private methods in shank splitting NP2.4 code to get the original channel layout from shank metadata file
## 0.8.0 2023-09-01
- add compatibility with spikeglx metadata version 2023-04 to get probe geometry

# 0.7.0

## 0.7.0 2023-06-29
- Add function `spike_venn3` in new module `neurodsp.spiketrains`
- Update `iblutil` dependency to 1.7.0 to use `iblutil.numerical.bincount2D`

## 0.6.2 2023-06-19
- add option to specify meta-data file for spikeglx.Reader

## 0.6.1 2023-06-06
- Fix bug in ADC cycles sampling for Neuropixel 1.0 probes
- 
## 0.6.0 2023-05-15
- Add waveforms utilities for spike features computations

# 0.5.0
## 0.5.3 2023-04-24
- Fix for cases where channel map keys are not present

## 0.5.2 2023-04-19
- Geometry now supports both snsShankMap and snsGeomMap fields
- Option to compute LFP without splitting shanks

## 0.5.1 2023-03-07
- Enforce iblutil dependency

## 0.5.0 2023-03-06
- KCSD option for LFP current source density
- Cadzow for NP1: expose spatial parameters for LFP

# 0.4.0
## 0.4.1 2022-11-29
- CAT GT command in meta file

## 0.4.0 2022-10-28
- current source density simple double diff with denoising from raw LFP

# 0.3.0
## 0.3.2 2022-10-27
- spikeglx geometry chops the ADC sample shift to the number of channels to accomodate legacy 3A probes with 276 channels
- agc: gain refers to the inverse of applied gains for agc - done to handle dead channels in destriping
## 0.3.1
- neurodsp.utils.rises / falls: detects rising and falling edges of oversampled analog signals


## 0.3.0
- neuropixel: add functions to reconstruct original files from split NP2.4 files

## minor changes
- support for returning number of shanks from metadata

# 0.2.0
## 0.2.2
- BUGFIX change getattr of `neuropixel` to allow for stared imports

## 0.2.1
- BUGFIX constant SYNC_PIN_OUT re-introduced in `ibl-neuropixel`

## 0.2.0
- destripe_decompress_cbin: add a parameter to output QC in a different location to accomodate pykilosort scratch dir
- support for NP2.4 and NP2.1 geometries on spikeGlx

## minor changes
-   deprecated SITES_COORDINATES that would default on Neuropixel 1.0 early generations (3A probes with 374 channels)
-   spikeglx compress: pass dtype to mtscomp<|MERGE_RESOLUTION|>--- conflicted
+++ resolved
@@ -1,14 +1,6 @@
-<<<<<<< HEAD
-# 0.9.2
-## 0.9.2 
-=======
-# 0.9.1
-## 0.9.1 
->>>>>>> 15e3eb0c
--   `neurodsp` is now `ibldsp`. Drop-in replacement of the package name is all that is required to update. The `neurodsp` name will disappear on
-01-Sep-2024; until then both names will work.
-
 # 0.9.0
+## 0.9.2 2024-02-08
+-   `neurodsp` is now `ibldsp`. Drop-in replacement of the package name is all that is required to update. The `neurodsp` name will disappear on 01-Sep-2024; until then both names will work.
 ## 0.9.0 2024-01-17
 -   `neurodsp.utils.sync_timestamps`: uses FFT based correlation to speed up large arrays alignments
 -   `waveforms`: new wiggle plot for multi-trace waveforms
